--- conflicted
+++ resolved
@@ -125,16 +125,9 @@
     service. The driver will use this information to periodically (as defined by doppler_update_frequency) update 
     the uplink and downlink frequencies on the radio.
 
-<<<<<<< HEAD
-    @note Because this method uses the set_tx_freq command, it will only update the uplink frequency if the radio is
-          not currently transmitting (as determined by the pipeline's tnc_state service). If the TNC is transmitting
-          (or has recently transmitted) any data, the command will have no effect. 
-          
-=======
     @note Because this method uses the set_tx_freq command, it will only update the uplink frequency if the radio has
           not recently transmitted. See the set_tx_freq command method for more information.
-
->>>>>>> 162eeeca
+    
     @param target_position  A dictionary containing details about the target's position, including its doppler 
                             correction.
     @return Returns True after updating both the uplink and download frequencies or False if an error occurs.
